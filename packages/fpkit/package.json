{
  "name": "@fpkit/acss",
  "description": "A lightweight React UI library for building modern and accessible components that leverage CSS custom properties for reactive Styles.",
  "private": false,
<<<<<<< HEAD
  "version": "2.1.0",
=======
  "version": "2.0.0",
>>>>>>> 67548f22
  "engines": {
    "node": ">=22.12.0",
    "npm": ">=8.0.0"
  },
  "scripts": {
    "start": "run-p package:watch sass:watch",
    "dev": "vite --open",
    "build": "run-s package sass build:sass build:css",
    "package": "tsc && tsup --dts",
    "package:watch": "tsc && tsup --watch --dts",
    "build::css": "postcss ./libs/components/**/*.css --base libs/components/  --use autoprefixer -d ./libs/components/ --ext min.css",
    "preview": "vite preview",
    "build:sass": "sass --style=compressed src/index.scss:libs/index.css src/components:libs/components/.",
    "sass:build": "sass --style=compressed src/index.scss:libs/index.css",
    "sass:watch": "sass --watch src/index.scss:src/styles/index.css src/components:src/styles/.",
    "sass": "sass src/index.scss:src/styles/index.css src/components:src/styles/.",
    "test": "vitest",
    "test:ui": "vitest --coverage --ui",
    "test:coverage": "vitest --coverage",
    "test:ui:coverage": "vitest --coverage --ui",
    "test:snapshot": "vitest --run --update",
    "lint": "eslint . --ext .jsx,.tsx",
    "lint-fix": "eslint . --ext .jsx,.tsx"
  },
  "dependencies": {
    "focus-trap": "^7.5.2",
    "jest-mock": "^29.7.0",
    "react": "^18.0.0",
    "react-dom": "^18.0.0"
  },
  "devDependencies": {
    "@shawnsandy/first-paint": "^2.18.13",
    "@testing-library/jest-dom": "^5.17.0",
    "@testing-library/react": "^14.0.0",
    "@testing-library/user-event": "^14.4.3",
    "@total-typescript/ts-reset": "^0.5.1",
    "@types/react": "^18.2.15",
    "@types/react-dom": "^18.2.7",
    "@types/react-test-renderer": "^18.0.0",
    "@vitejs/plugin-react": "^4.0.3",
    "@vitest/coverage-v8": "^0.33.0",
    "@vitest/ui": "^0.33.0",
    "autoprefixer": "^10.4.16",
    "c8": "^8.0.0",
    "eslint": "^8.56.0",
    "eslint-config-prettier": "^9.1.0",
    "eslint-plugin-prettier": "^5.1.3",
    "happy-dom": "^10.5.2",
    "jsdom": "^22.1.0",
    "npm-run-all": "^4.1.5",
    "parcel": "^2.9.3",
    "postcss": "^8.4.31",
    "postcss-cli": "^10.1.0",
    "prettier": "^3.2.4",
    "react-test-renderer": "^18.2.0",
    "sass": "^1.64.1",
    "tsup": "^7.1.0",
    "typescript": "^5.1.6",
    "vite": "^4.4.6",
    "vite-plugin-dts": "^3.3.1",
    "vitest": "^0.33.0"
  },
  "type": "module",
  "source": "src/index.ts",
  "main": "./libs/index.cjs",
  "module": "./libs/index.js",
  "types": "./libs/index.d.ts",
  "imports": {
    "#*": "./src/*",
    "#decorators": "./src/decorators/*"
  },
  "exports": {
    ".": {
      "import": "./libs/index.js",
      "require": "./libs/index.cjs",
      "default": "./libs/index.js"
    },
    "./hooks": {
      "import": "./libs/hooks.js",
      "require": "./libs/hooks.cjs",
      "default": "./libs/hooks.js"
    },
    "./icons": {
      "import": "./libs/icons.js",
      "require": "./libs/icons.cjs",
      "default": "./libs/icons.js"
    },
    "./package.json": "./package.json",
    "./styles": {
      "import": "./libs/index.css",
      "require": "./libs/index.css",
      "default": "./libs/index.css"
    },
    "./css": "./libs/components",
    "./scss": "./src/components"
  },
  "files": [
    "src",
    "libs",
    "libs/index.css",
    "docs"
  ],
  "peerDependencies": {
    "react": "^18.0.0",
    "react-dom": "^18.0.0"
  },
  "repository": {
    "type": "git",
    "url": "git+https://github.com/shawn-sandy/fpkit.git"
  },
  "author": "",
  "license": "MIT",
  "bugs": {
    "url": "https://github.com/shawn-sandy/fpkit/issues"
  },
  "homepage": "https://github.com/shawn-sandy/fp-kit/tree/main/libs/react/fpkit",
  "keywords": [
    "React",
    "components"
  ],
  "publishConfig": {
    "access": "public"
  },
<<<<<<< HEAD
  "gitHead": "f8849e411e6a67bd0e9e3ff79bc55a3739806d60"
=======
  "gitHead": "c26374b7d65656bf57e002cbf44dab95ce8f0197"
>>>>>>> 67548f22
}<|MERGE_RESOLUTION|>--- conflicted
+++ resolved
@@ -2,11 +2,7 @@
   "name": "@fpkit/acss",
   "description": "A lightweight React UI library for building modern and accessible components that leverage CSS custom properties for reactive Styles.",
   "private": false,
-<<<<<<< HEAD
   "version": "2.1.0",
-=======
-  "version": "2.0.0",
->>>>>>> 67548f22
   "engines": {
     "node": ">=22.12.0",
     "npm": ">=8.0.0"
@@ -130,9 +126,5 @@
   "publishConfig": {
     "access": "public"
   },
-<<<<<<< HEAD
   "gitHead": "f8849e411e6a67bd0e9e3ff79bc55a3739806d60"
-=======
-  "gitHead": "c26374b7d65656bf57e002cbf44dab95ce8f0197"
->>>>>>> 67548f22
 }