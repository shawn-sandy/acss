{
  "name": "@fpkit/acss",
  "description": "A lightweight React UI library for building modern and accessible components that leverage CSS custom properties for reactive Styles.",
  "private": false,
<<<<<<< HEAD
  "version": "3.2.1",
=======
  "version": "3.2.0",
>>>>>>> 6a6433cf
  "engines": {
    "node": ">=22.12.0",
    "npm": ">=8.0.0"
  },
  "scripts": {
    "start": "run-p package:watch sass:watch",
    "dev": "vite --open",
    "build": "run-s package sass build:sass build:css",
    "package": "tsc && tsup --dts",
    "package:watch": "tsc && tsup --watch --dts",
    "build::css": "postcss ./libs/components/**/*.css --base libs/components/  --use autoprefixer -d ./libs/components/ --ext min.css",
    "preview": "vite preview",
    "build:sass": "sass --style=compressed src/index.scss:libs/index.css src/components:libs/components/.",
    "sass:build": "sass --style=compressed src/index.scss:libs/index.css",
    "sass:watch": "sass --watch src/index.scss:src/styles/index.css src/components:src/styles/.",
    "sass": "sass src/index.scss:src/styles/index.css src/components:src/styles/.",
    "test": "vitest",
    "test:ui": "vitest --coverage --ui",
    "test:coverage": "vitest --coverage",
    "test:ui:coverage": "vitest --coverage --ui",
    "test:snapshot": "vitest --run --update",
    "lint": "eslint . --ext .jsx,.tsx",
    "lint-fix": "eslint . --ext .jsx,.tsx"
  },
  "dependencies": {
    "focus-trap": "^7.5.2",
    "jest-mock": "^29.7.0",
    "react": "^18.0.0",
    "react-dom": "^18.0.0"
  },
  "devDependencies": {
    "@shawnsandy/first-paint": "^2.18.13",
    "@testing-library/jest-dom": "^5.17.0",
    "@testing-library/react": "^14.0.0",
    "@testing-library/user-event": "^14.4.3",
    "@total-typescript/ts-reset": "^0.5.1",
    "@types/react": "^18.2.15",
    "@types/react-dom": "^18.2.7",
    "@types/react-test-renderer": "^18.0.0",
    "@vitejs/plugin-react": "^4.0.3",
    "@vitest/coverage-v8": "^0.33.0",
    "@vitest/ui": "^0.33.0",
    "autoprefixer": "^10.4.16",
    "c8": "^8.0.0",
    "eslint": "^8.56.0",
    "eslint-config-prettier": "^9.1.0",
    "eslint-plugin-prettier": "^5.1.3",
    "happy-dom": "^10.5.2",
    "jsdom": "^22.1.0",
    "npm-run-all": "^4.1.5",
    "parcel": "^2.9.3",
    "postcss": "^8.4.31",
    "postcss-cli": "^10.1.0",
    "prettier": "^3.2.4",
    "react-test-renderer": "^18.2.0",
    "sass": "^1.64.1",
    "tsup": "^7.1.0",
    "typescript": "^5.1.6",
    "vite": "^4.4.6",
    "vite-plugin-dts": "^3.3.1",
    "vitest": "^0.33.0"
  },
  "type": "module",
  "source": "src/index.ts",
  "main": "./libs/index.cjs",
  "module": "./libs/index.js",
  "types": "./libs/index.d.ts",
  "imports": {
    "#*": "./src/*",
    "#decorators": "./src/decorators/*"
  },
  "exports": {
    ".": {
      "import": "./libs/index.js",
      "require": "./libs/index.cjs",
      "default": "./libs/index.js"
    },
    "./hooks": {
      "import": "./libs/hooks.js",
      "require": "./libs/hooks.cjs",
      "default": "./libs/hooks.js"
    },
    "./icons": {
      "import": "./libs/icons.js",
      "require": "./libs/icons.cjs",
      "default": "./libs/icons.js"
    },
    "./package.json": "./package.json",
    "./styles": {
      "import": "./libs/index.css",
      "require": "./libs/index.css",
      "default": "./libs/index.css"
    },
    "./css": "./libs/components",
    "./scss": "./src/components"
  },
  "files": [
    "src",
    "libs",
    "libs/index.css",
    "docs"
  ],
  "peerDependencies": {
    "react": "^18.0.0",
    "react-dom": "^18.0.0"
  },
  "repository": {
    "type": "git",
    "url": "git+https://github.com/shawn-sandy/fpkit.git"
  },
  "author": "",
  "license": "MIT",
  "bugs": {
    "url": "https://github.com/shawn-sandy/fpkit/issues"
  },
  "homepage": "https://github.com/shawn-sandy/fp-kit/tree/main/libs/react/fpkit",
  "keywords": [
    "React",
    "components"
  ],
  "publishConfig": {
    "access": "public"
  },
  "gitHead": "7a88563e4201d190d364da43049930b33da88685"
}<|MERGE_RESOLUTION|>--- conflicted
+++ resolved
@@ -2,11 +2,7 @@
   "name": "@fpkit/acss",
   "description": "A lightweight React UI library for building modern and accessible components that leverage CSS custom properties for reactive Styles.",
   "private": false,
-<<<<<<< HEAD
   "version": "3.2.1",
-=======
-  "version": "3.2.0",
->>>>>>> 6a6433cf
   "engines": {
     "node": ">=22.12.0",
     "npm": ">=8.0.0"
