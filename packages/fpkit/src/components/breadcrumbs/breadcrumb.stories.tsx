--- conflicted
+++ resolved
@@ -63,11 +63,7 @@
     routes: [
       {
         name: "Home",
-<<<<<<< HEAD
         path: "#",
-=======
-        path: "/",
->>>>>>> db229b06
       },
       {
         name: "Products",
@@ -103,7 +99,7 @@
     const canvas = within(canvasElement);
     const homeLink = canvas.getByRole("link", { name: "Home" });
     expect(homeLink).toHaveAttribute("href", "#");
-    // await userEvent.click(homeLink)
-    // expect(linkClicked).toHaveBeenCalled()
+    // await userEvent.click(homeLink);
+    // expect(linkClicked).toHaveBeenCalled();
   },
 } as Story;