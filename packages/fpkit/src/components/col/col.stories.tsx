--- conflicted
+++ resolved
@@ -19,7 +19,8 @@
     span: {
       control: "select",
       options: [1, 2, 3, 4, 5, 6, 7, 8, 9, 10, 11, 12, "flex"],
-      description: "Column span (1-12 columns) or 'flex' for flex-grow behavior",
+      description:
+        "Column span (1-12 columns) or 'flex' for flex-grow behavior",
     },
     offset: {
       control: "select",
@@ -437,7 +438,14 @@
           <Col span={3} style={colStyle}>
             Fixed (25%)
           </Col>
-          <Col span="flex" style={{ ...colStyle, background: "#fef3c7", borderColor: "#f59e0b" }}>
+          <Col
+            span="flex"
+            style={{
+              ...colStyle,
+              background: "#fef3c7",
+              borderColor: "#f59e0b",
+            }}
+          >
             Flex (grows to fill 75%)
           </Col>
         </Row>
@@ -456,15 +464,31 @@
 
       {/* Multiple flex columns */}
       <div>
-        <h3 style={{ marginBottom: "0.5rem" }}>Multiple Flex Columns (Equal Distribution)</h3>
+        <h3 style={{ marginBottom: "0.5rem" }}>
+          Multiple Flex Columns (Equal Distribution)
+        </h3>
         <Row>
           <Col span={2} style={colStyle}>
             Fixed col-2
           </Col>
-          <Col span="flex" style={{ ...colStyle, background: "#fef3c7", borderColor: "#f59e0b" }}>
+          <Col
+            span="flex"
+            style={{
+              ...colStyle,
+              background: "#fef3c7",
+              borderColor: "#f59e0b",
+            }}
+          >
             Flex 1
           </Col>
-          <Col span="flex" style={{ ...colStyle, background: "#fef3c7", borderColor: "#f59e0b" }}>
+          <Col
+            span="flex"
+            style={{
+              ...colStyle,
+              background: "#fef3c7",
+              borderColor: "#f59e0b",
+            }}
+          >
             Flex 2
           </Col>
         </Row>
@@ -477,7 +501,14 @@
           <Col auto style={{ ...colStyle, background: "#e0e7ff" }}>
             Button
           </Col>
-          <Col span="flex" style={{ ...colStyle, background: "#fef3c7", borderColor: "#f59e0b" }}>
+          <Col
+            span="flex"
+            style={{
+              ...colStyle,
+              background: "#fef3c7",
+              borderColor: "#f59e0b",
+            }}
+          >
             Main Content (fills remaining)
           </Col>
           <Col auto style={{ ...colStyle, background: "#e0e7ff" }}>
@@ -493,7 +524,14 @@
           <Col span={2} style={colStyle}>
             Sidebar
           </Col>
-          <Col span="flex" style={{ ...colStyle, background: "#fef3c7", borderColor: "#f59e0b" }}>
+          <Col
+            span="flex"
+            style={{
+              ...colStyle,
+              background: "#fef3c7",
+              borderColor: "#f59e0b",
+            }}
+          >
             Main Content (grows)
           </Col>
           <Col span={3} style={colStyle}>
@@ -535,11 +573,20 @@
   render: () => (
     <div style={{ display: "flex", flexDirection: "column", gap: "2rem" }}>
       <div>
-        <h3 style={{ marginBottom: "0.5rem", fontSize: "1.125rem", fontWeight: 600 }}>
+        <h3
+          style={{
+            marginBottom: "0.5rem",
+            fontSize: "1.125rem",
+            fontWeight: 600,
+          }}
+        >
           Mobile-First Responsive Grid
         </h3>
-        <p style={{ marginBottom: "1rem", fontSize: "0.875rem", color: "#666" }}>
-          Resize viewport: Mobile &lt;480px (stacked), Tablet ≥480px (2 cols), Desktop ≥1024px (3 cols)
+        <p
+          style={{ marginBottom: "1rem", fontSize: "0.875rem", color: "#666" }}
+        >
+          Resize viewport: Mobile &lt;480px (stacked), Tablet ≥480px (2 cols),
+          Desktop ≥1024px (3 cols)
         </p>
         <Row>
           <div className="col-12 col-sm-6 col-lg-4" style={colStyle}>
@@ -564,38 +611,73 @@
       </div>
 
       <div>
-        <h3 style={{ marginBottom: "0.5rem", fontSize: "1.125rem", fontWeight: 600 }}>
+        <h3
+          style={{
+            marginBottom: "0.5rem",
+            fontSize: "1.125rem",
+            fontWeight: 600,
+          }}
+        >
           Different Widths Per Breakpoint
         </h3>
-        <p style={{ marginBottom: "1rem", fontSize: "0.875rem", color: "#666" }}>
+        <p
+          style={{ marginBottom: "1rem", fontSize: "0.875rem", color: "#666" }}
+        >
           Mobile: full width | Tablet ≥480px: 3 cols | Desktop ≥1024px: 2 cols
         </p>
         <Row>
-          <div className="col-12 col-sm-4 col-lg-6" style={{ ...colStyle, background: "#fef3c7" }}>
+          <div
+            className="col-12 col-sm-4 col-lg-6"
+            style={{ ...colStyle, background: "#fef3c7" }}
+          >
             .col-12.col-sm-4.col-lg-6
           </div>
-          <div className="col-12 col-sm-4 col-lg-6" style={{ ...colStyle, background: "#dbeafe" }}>
+          <div
+            className="col-12 col-sm-4 col-lg-6"
+            style={{ ...colStyle, background: "#dbeafe" }}
+          >
             .col-12.col-sm-4.col-lg-6
           </div>
-          <div className="col-12 col-sm-4 col-lg-12" style={{ ...colStyle, background: "#fce7f3" }}>
+          <div
+            className="col-12 col-sm-4 col-lg-12"
+            style={{ ...colStyle, background: "#fce7f3" }}
+          >
             .col-12.col-sm-4.col-lg-12
           </div>
         </Row>
       </div>
 
       <div>
-        <h3 style={{ marginBottom: "0.5rem", fontSize: "1.125rem", fontWeight: 600 }}>
+        <h3
+          style={{
+            marginBottom: "0.5rem",
+            fontSize: "1.125rem",
+            fontWeight: 600,
+          }}
+        >
           Sidebar Layout (Responsive)
         </h3>
-        <p style={{ marginBottom: "1rem", fontSize: "0.875rem", color: "#666" }}>
+        <p
+          style={{ marginBottom: "1rem", fontSize: "0.875rem", color: "#666" }}
+        >
           Mobile: stacked | Tablet+: sidebar (25%) + main (75%)
         </p>
         <Row>
-          <div className="col-12 col-md-3" style={{ ...colStyle, background: "#e0e7ff" }}>
-            Sidebar<br />.col-12.col-md-3
-          </div>
-          <div className="col-12 col-md-9" style={{ ...colStyle, background: "#fef3c7" }}>
-            Main Content<br />.col-12.col-md-9
+          <div
+            className="col-12 col-md-3"
+            style={{ ...colStyle, background: "#e0e7ff" }}
+          >
+            Sidebar
+            <br />
+            .col-12.col-md-3
+          </div>
+          <div
+            className="col-12 col-md-9"
+            style={{ ...colStyle, background: "#fef3c7" }}
+          >
+            Main Content
+            <br />
+            .col-12.col-md-9
           </div>
         </Row>
       </div>
@@ -635,52 +717,96 @@
   render: () => (
     <div style={{ display: "flex", flexDirection: "column", gap: "2rem" }}>
       <div>
-        <h3 style={{ marginBottom: "0.5rem", fontSize: "1.125rem", fontWeight: 600 }}>
+        <h3
+          style={{
+            marginBottom: "0.5rem",
+            fontSize: "1.125rem",
+            fontWeight: 600,
+          }}
+        >
           Responsive Centering
         </h3>
-        <p style={{ marginBottom: "1rem", fontSize: "0.875rem", color: "#666" }}>
+        <p
+          style={{ marginBottom: "1rem", fontSize: "0.875rem", color: "#666" }}
+        >
           Mobile: full width | Tablet+: centered with offset
         </p>
         <Row>
-          <div className="col-12 col-md-6 col-md-offset-3" style={{ ...colStyle, background: "#dbeafe" }}>
-            .col-12.col-md-6.col-md-offset-3<br />
+          <div
+            className="col-12 col-md-6 col-md-offset-3"
+            style={{ ...colStyle, background: "#dbeafe" }}
+          >
+            .col-12.col-md-6.col-md-offset-3
+            <br />
             <small>Centered on tablet+</small>
           </div>
         </Row>
       </div>
 
       <div>
-        <h3 style={{ marginBottom: "0.5rem", fontSize: "1.125rem", fontWeight: 600 }}>
+        <h3
+          style={{
+            marginBottom: "0.5rem",
+            fontSize: "1.125rem",
+            fontWeight: 600,
+          }}
+        >
           Different Offsets Per Breakpoint
         </h3>
-        <p style={{ marginBottom: "1rem", fontSize: "0.875rem", color: "#666" }}>
+        <p
+          style={{ marginBottom: "1rem", fontSize: "0.875rem", color: "#666" }}
+        >
           Offset changes at different screen sizes
         </p>
         <Row>
-          <div className="col-12 col-sm-6 col-sm-offset-0 col-lg-4 col-lg-offset-2" style={{ ...colStyle, background: "#fef3c7" }}>
-            .col-sm-6.col-sm-offset-0<br />
+          <div
+            className="col-12 col-sm-6 col-sm-offset-0 col-lg-4 col-lg-offset-2"
+            style={{ ...colStyle, background: "#fef3c7" }}
+          >
+            .col-sm-6.col-sm-offset-0
+            <br />
             .col-lg-4.col-lg-offset-2
           </div>
-          <div className="col-12 col-sm-6 col-sm-offset-0 col-lg-4 col-lg-offset-0" style={{ ...colStyle, background: "#fce7f3" }}>
-            .col-sm-6.col-sm-offset-0<br />
+          <div
+            className="col-12 col-sm-6 col-sm-offset-0 col-lg-4 col-lg-offset-0"
+            style={{ ...colStyle, background: "#fce7f3" }}
+          >
+            .col-sm-6.col-sm-offset-0
+            <br />
             .col-lg-4.col-lg-offset-0
           </div>
         </Row>
       </div>
 
       <div>
-        <h3 style={{ marginBottom: "0.5rem", fontSize: "1.125rem", fontWeight: 600 }}>
+        <h3
+          style={{
+            marginBottom: "0.5rem",
+            fontSize: "1.125rem",
+            fontWeight: 600,
+          }}
+        >
           Push/Pull Layout
         </h3>
-        <p style={{ marginBottom: "1rem", fontSize: "0.875rem", color: "#666" }}>
+        <p
+          style={{ marginBottom: "1rem", fontSize: "0.875rem", color: "#666" }}
+        >
           Create space between columns responsively
         </p>
         <Row>
           <div className="col-12 col-md-4" style={colStyle}>
-            Left column<br />.col-md-4
-          </div>
-          <div className="col-12 col-md-4 col-md-offset-4" style={{ ...colStyle, background: "#e0e7ff" }}>
-            Right column<br />.col-md-4.col-md-offset-4<br />
+            Left column
+            <br />
+            .col-md-4
+          </div>
+          <div
+            className="col-12 col-md-4 col-md-offset-4"
+            style={{ ...colStyle, background: "#e0e7ff" }}
+          >
+            Right column
+            <br />
+            .col-md-4.col-md-offset-4
+            <br />
             <small>(4 column gap in middle)</small>
           </div>
         </Row>
@@ -715,62 +841,106 @@
   render: () => (
     <div style={{ display: "flex", flexDirection: "column", gap: "2rem" }}>
       <div>
-        <h3 style={{ marginBottom: "0.5rem", fontSize: "1.125rem", fontWeight: 600 }}>
+        <h3
+          style={{
+            marginBottom: "0.5rem",
+            fontSize: "1.125rem",
+            fontWeight: 600,
+          }}
+        >
           Reverse Order on Desktop
         </h3>
-        <p style={{ marginBottom: "1rem", fontSize: "0.875rem", color: "#666" }}>
+        <p
+          style={{ marginBottom: "1rem", fontSize: "0.875rem", color: "#666" }}
+        >
           Mobile: 1-2-3 | Desktop ≥1024px: 3-2-1
         </p>
         <Row>
-          <div className="col-12 col-lg-4 col-lg-order-3" style={{ ...colStyle, background: "#dbeafe" }}>
-            DOM: 1st<br />
-            Mobile: 1st<br />
+          <div
+            className="col-12 col-lg-4 col-lg-order-3"
+            style={{ ...colStyle, background: "#dbeafe" }}
+          >
+            DOM: 1st
+            <br />
+            Mobile: 1st
+            <br />
             Desktop: 3rd
           </div>
-          <div className="col-12 col-lg-4 col-lg-order-2" style={{ ...colStyle, background: "#fef3c7" }}>
-            DOM: 2nd<br />
-            Mobile: 2nd<br />
+          <div
+            className="col-12 col-lg-4 col-lg-order-2"
+            style={{ ...colStyle, background: "#fef3c7" }}
+          >
+            DOM: 2nd
+            <br />
+            Mobile: 2nd
+            <br />
             Desktop: 2nd
           </div>
-          <div className="col-12 col-lg-4 col-lg-order-1" style={{ ...colStyle, background: "#fce7f3" }}>
-            DOM: 3rd<br />
-            Mobile: 3rd<br />
+          <div
+            className="col-12 col-lg-4 col-lg-order-1"
+            style={{ ...colStyle, background: "#fce7f3" }}
+          >
+            DOM: 3rd
+            <br />
+            Mobile: 3rd
+            <br />
             Desktop: 1st
           </div>
         </Row>
       </div>
 
       <div>
-        <h3 style={{ marginBottom: "0.5rem", fontSize: "1.125rem", fontWeight: 600 }}>
+        <h3
+          style={{
+            marginBottom: "0.5rem",
+            fontSize: "1.125rem",
+            fontWeight: 600,
+          }}
+        >
           Content Before/After Sidebar
         </h3>
-        <p style={{ marginBottom: "1rem", fontSize: "0.875rem", color: "#666" }}>
+        <p
+          style={{ marginBottom: "1rem", fontSize: "0.875rem", color: "#666" }}
+        >
           Mobile: sidebar first | Tablet+: sidebar last
         </p>
         <Row>
-          <div className="col-12 col-md-3 col-md-order-last" style={{ ...colStyle, background: "#e0e7ff" }}>
-            Sidebar<br />
-            .col-md-order-last<br />
+          <div
+            className="col-12 col-md-3 col-md-order-last"
+            style={{ ...colStyle, background: "#e0e7ff" }}
+          >
+            Sidebar
+            <br />
+            .col-md-order-last
+            <br />
             <small>(First on mobile, last on tablet+)</small>
           </div>
-          <div className="col-12 col-md-9 col-md-order-first" style={{ ...colStyle, background: "#fef3c7" }}>
-            Main Content<br />
-            .col-md-order-first<br />
+          <div
+            className="col-12 col-md-9 col-md-order-first"
+            style={{ ...colStyle, background: "#fef3c7" }}
+          >
+            Main Content
+            <br />
+            .col-md-order-first
+            <br />
             <small>(Second on mobile, first on tablet+)</small>
           </div>
         </Row>
       </div>
 
-      <div style={{
-        padding: "1rem",
-        background: "#fef3c7",
-        border: "1px solid #f59e0b",
-        borderRadius: "0.25rem",
-        marginTop: "1rem"
-      }}>
-        <strong>⚠️ Accessibility Note:</strong> Visual order changes don't affect DOM order.
-        Screen readers and keyboard navigation follow DOM order, not visual order.
-        Use ordering sparingly and ensure content makes sense in both orders.
+      <div
+        style={{
+          padding: "1rem",
+          background: "#fef3c7",
+          border: "1px solid #f59e0b",
+          borderRadius: "0.25rem",
+          marginTop: "1rem",
+        }}
+      >
+        <strong>⚠️ Accessibility Note:</strong> Visual order changes don't
+        affect DOM order. Screen readers and keyboard navigation follow DOM
+        order, not visual order. Use ordering sparingly and ensure content makes
+        sense in both orders.
       </div>
     </div>
   ),
@@ -803,22 +973,36 @@
 export const MigrationFromAlwaysProportional: Story = {
   render: () => (
     <div style={{ display: "flex", flexDirection: "column", gap: "2rem" }}>
-      <div style={{
-        padding: "1rem",
-        background: "#fef3c7",
-        border: "1px solid #f59e0b",
-        borderRadius: "0.25rem"
-      }}>
-        <strong>⚠️ Deprecation Notice:</strong> The <code>alwaysProportional</code> prop is deprecated
-        and will be removed in v5.0.0. Use responsive utility classes instead for better control.
-      </div>
-
-      <div>
-        <h3 style={{ marginBottom: "0.5rem", fontSize: "1.125rem", fontWeight: 600 }}>
+      <div
+        style={{
+          padding: "1rem",
+          background: "#fef3c7",
+          border: "1px solid #f59e0b",
+          borderRadius: "0.25rem",
+        }}
+      >
+        <strong>⚠️ Deprecation Notice:</strong> The{" "}
+        <code>alwaysProportional</code> prop is deprecated and will be removed
+        in v5.0.0. Use responsive utility classes instead for better control.
+      </div>
+
+      <div>
+        <h3
+          style={{
+            marginBottom: "0.5rem",
+            fontSize: "1.125rem",
+            fontWeight: 600,
+          }}
+        >
           Before (Deprecated) ❌
         </h3>
-        <p style={{ marginBottom: "1rem", fontSize: "0.875rem", color: "#666" }}>
-          <code>&lt;Row alwaysProportional&gt;&lt;Col span=&#123;6&#125; /&gt;&lt;/Row&gt;</code>
+        <p
+          style={{ marginBottom: "1rem", fontSize: "0.875rem", color: "#666" }}
+        >
+          <code>
+            &lt;Row alwaysProportional&gt;&lt;Col span=&#123;6&#125;
+            /&gt;&lt;/Row&gt;
+          </code>
         </p>
         <Row alwaysProportional>
           <Col span={6} style={{ ...colStyle, opacity: 0.6 }}>
@@ -831,10 +1015,18 @@
       </div>
 
       <div>
-        <h3 style={{ marginBottom: "0.5rem", fontSize: "1.125rem", fontWeight: 600 }}>
+        <h3
+          style={{
+            marginBottom: "0.5rem",
+            fontSize: "1.125rem",
+            fontWeight: 600,
+          }}
+        >
           After (Recommended) ✅
         </h3>
-        <p style={{ marginBottom: "1rem", fontSize: "0.875rem", color: "#666" }}>
+        <p
+          style={{ marginBottom: "1rem", fontSize: "0.875rem", color: "#666" }}
+        >
           <code>&lt;Row&gt;&lt;div className="col-sm-6" /&gt;&lt;/Row&gt;</code>
         </p>
         <Row>
@@ -848,10 +1040,18 @@
       </div>
 
       <div>
-        <h3 style={{ marginBottom: "0.5rem", fontSize: "1.125rem", fontWeight: 600 }}>
+        <h3
+          style={{
+            marginBottom: "0.5rem",
+            fontSize: "1.125rem",
+            fontWeight: 600,
+          }}
+        >
           Better: Multiple Breakpoints ✨
         </h3>
-        <p style={{ marginBottom: "1rem", fontSize: "0.875rem", color: "#666" }}>
+        <p
+          style={{ marginBottom: "1rem", fontSize: "0.875rem", color: "#666" }}
+        >
           Stack on mobile, 2 cols on tablet, 3 cols on desktop
         </p>
         <Row>
@@ -867,22 +1067,30 @@
         </Row>
       </div>
 
-      <div style={{
-        padding: "1rem",
-        background: "#e0e7ff",
-        border: "1px solid #6366f1",
-        borderRadius: "0.25rem",
-        marginTop: "1rem"
-      }}>
-        <strong>💡 Pro Tip:</strong> You can still use Col component with className:
+      <div
+        style={{
+          padding: "1rem",
+          background: "#e0e7ff",
+          border: "1px solid #6366f1",
+          borderRadius: "0.25rem",
+          marginTop: "1rem",
+        }}
+      >
+        <strong>💡 Pro Tip:</strong> You can still use Col component with
+        className:
         <br />
-        <code>&lt;Col span=&#123;12&#125; className="col-sm-6 col-lg-4"&gt;Content&lt;/Col&gt;</code>
+        <code>
+          &lt;Col span=&#123;12&#125; className="col-sm-6
+          col-lg-4"&gt;Content&lt;/Col&gt;
+        </code>
       </div>
     </div>
   ),
   play: async ({ canvasElement, step }) => {
     await step("Deprecated alwaysProportional still works", async () => {
-      const proportionalRow = canvasElement.querySelector(".col-row-proportional");
+      const proportionalRow = canvasElement.querySelector(
+        ".col-row-proportional"
+      );
       expect(proportionalRow).toBeInTheDocument();
     });
 
@@ -899,7 +1107,6 @@
       },
     },
   },
-<<<<<<< HEAD
 };
 
 /**
@@ -912,31 +1119,87 @@
     <div style={{ display: "flex", flexDirection: "column", gap: "3rem" }}>
       {/* Dashboard Layout */}
       <div>
-        <h3 style={{ marginBottom: "0.5rem", fontSize: "1.125rem", fontWeight: 600 }}>
+        <h3
+          style={{
+            marginBottom: "0.5rem",
+            fontSize: "1.125rem",
+            fontWeight: 600,
+          }}
+        >
           Dashboard Layout
         </h3>
-        <p style={{ marginBottom: "1rem", fontSize: "0.875rem", color: "#666" }}>
+        <p
+          style={{ marginBottom: "1rem", fontSize: "0.875rem", color: "#666" }}
+        >
           Mobile: stacked | Tablet: 2 cols | Desktop: 4 cols
         </p>
         <Row gap="md">
-          <div className="col-12 col-sm-6 col-lg-3" style={{ ...colStyle, background: "#dbeafe" }}>
-            <strong>Total Users</strong><br />
-            <div style={{ fontSize: "2rem", fontWeight: "bold", margin: "0.5rem 0" }}>1,234</div>
+          <div
+            className="col-12 col-sm-6 col-lg-3"
+            style={{ ...colStyle, background: "#dbeafe" }}
+          >
+            <strong>Total Users</strong>
+            <br />
+            <div
+              style={{
+                fontSize: "2rem",
+                fontWeight: "bold",
+                margin: "0.5rem 0",
+              }}
+            >
+              1,234
+            </div>
             <small>+12% from last month</small>
           </div>
-          <div className="col-12 col-sm-6 col-lg-3" style={{ ...colStyle, background: "#fef3c7" }}>
-            <strong>Revenue</strong><br />
-            <div style={{ fontSize: "2rem", fontWeight: "bold", margin: "0.5rem 0" }}>$45.2K</div>
+          <div
+            className="col-12 col-sm-6 col-lg-3"
+            style={{ ...colStyle, background: "#fef3c7" }}
+          >
+            <strong>Revenue</strong>
+            <br />
+            <div
+              style={{
+                fontSize: "2rem",
+                fontWeight: "bold",
+                margin: "0.5rem 0",
+              }}
+            >
+              $45.2K
+            </div>
             <small>+8% from last month</small>
           </div>
-          <div className="col-12 col-sm-6 col-lg-3" style={{ ...colStyle, background: "#fce7f3" }}>
-            <strong>Conversions</strong><br />
-            <div style={{ fontSize: "2rem", fontWeight: "bold", margin: "0.5rem 0" }}>892</div>
+          <div
+            className="col-12 col-sm-6 col-lg-3"
+            style={{ ...colStyle, background: "#fce7f3" }}
+          >
+            <strong>Conversions</strong>
+            <br />
+            <div
+              style={{
+                fontSize: "2rem",
+                fontWeight: "bold",
+                margin: "0.5rem 0",
+              }}
+            >
+              892
+            </div>
             <small>+15% from last month</small>
           </div>
-          <div className="col-12 col-sm-6 col-lg-3" style={{ ...colStyle, background: "#e0e7ff" }}>
-            <strong>Bounce Rate</strong><br />
-            <div style={{ fontSize: "2rem", fontWeight: "bold", margin: "0.5rem 0" }}>34%</div>
+          <div
+            className="col-12 col-sm-6 col-lg-3"
+            style={{ ...colStyle, background: "#e0e7ff" }}
+          >
+            <strong>Bounce Rate</strong>
+            <br />
+            <div
+              style={{
+                fontSize: "2rem",
+                fontWeight: "bold",
+                margin: "0.5rem 0",
+              }}
+            >
+              34%
+            </div>
             <small>-5% from last month</small>
           </div>
         </Row>
@@ -944,17 +1207,38 @@
 
       {/* Product Grid */}
       <div>
-        <h3 style={{ marginBottom: "0.5rem", fontSize: "1.125rem", fontWeight: 600 }}>
+        <h3
+          style={{
+            marginBottom: "0.5rem",
+            fontSize: "1.125rem",
+            fontWeight: 600,
+          }}
+        >
           Product Grid
         </h3>
-        <p style={{ marginBottom: "1rem", fontSize: "0.875rem", color: "#666" }}>
+        <p
+          style={{ marginBottom: "1rem", fontSize: "0.875rem", color: "#666" }}
+        >
           Mobile: 1 col | Tablet: 2 cols | Desktop: 3 cols
         </p>
         <Row gap="lg">
           {[1, 2, 3, 4, 5, 6].map((item) => (
-            <div key={item} className="col-12 col-sm-6 col-lg-4" style={colStyle}>
-              <div style={{ width: "100%", height: "150px", background: "#e5e7eb", borderRadius: "0.25rem", marginBottom: "0.5rem" }} />
-              <strong>Product {item}</strong><br />
+            <div
+              key={item}
+              className="col-12 col-sm-6 col-lg-4"
+              style={colStyle}
+            >
+              <div
+                style={{
+                  width: "100%",
+                  height: "150px",
+                  background: "#e5e7eb",
+                  borderRadius: "0.25rem",
+                  marginBottom: "0.5rem",
+                }}
+              />
+              <strong>Product {item}</strong>
+              <br />
               <small>$99.99</small>
             </div>
           ))}
@@ -963,35 +1247,97 @@
 
       {/* Pricing Table */}
       <div>
-        <h3 style={{ marginBottom: "0.5rem", fontSize: "1.125rem", fontWeight: 600 }}>
+        <h3
+          style={{
+            marginBottom: "0.5rem",
+            fontSize: "1.125rem",
+            fontWeight: 600,
+          }}
+        >
           Pricing Table
         </h3>
-        <p style={{ marginBottom: "1rem", fontSize: "0.875rem", color: "#666" }}>
+        <p
+          style={{ marginBottom: "1rem", fontSize: "0.875rem", color: "#666" }}
+        >
           Mobile: stacked | Desktop: 3 equal columns
         </p>
         <Row gap="md">
-          <div className="col-12 col-md-4" style={{ ...colStyle, background: "#f3f4f6" }}>
-            <strong style={{ fontSize: "1.25rem" }}>Starter</strong><br />
-            <div style={{ fontSize: "2.5rem", fontWeight: "bold", margin: "1rem 0" }}>$9</div>
-            <ul style={{ textAlign: "left", paddingLeft: "1.5rem", margin: "1rem 0" }}>
+          <div
+            className="col-12 col-md-4"
+            style={{ ...colStyle, background: "#f3f4f6" }}
+          >
+            <strong style={{ fontSize: "1.25rem" }}>Starter</strong>
+            <br />
+            <div
+              style={{
+                fontSize: "2.5rem",
+                fontWeight: "bold",
+                margin: "1rem 0",
+              }}
+            >
+              $9
+            </div>
+            <ul
+              style={{
+                textAlign: "left",
+                paddingLeft: "1.5rem",
+                margin: "1rem 0",
+              }}
+            >
               <li>5 Projects</li>
               <li>10 GB Storage</li>
               <li>Email Support</li>
             </ul>
           </div>
-          <div className="col-12 col-md-4" style={{ ...colStyle, background: "#6366f1", color: "white" }}>
-            <strong style={{ fontSize: "1.25rem" }}>Pro ⭐</strong><br />
-            <div style={{ fontSize: "2.5rem", fontWeight: "bold", margin: "1rem 0" }}>$29</div>
-            <ul style={{ textAlign: "left", paddingLeft: "1.5rem", margin: "1rem 0" }}>
+          <div
+            className="col-12 col-md-4"
+            style={{ ...colStyle, background: "#6366f1", color: "white" }}
+          >
+            <strong style={{ fontSize: "1.25rem" }}>Pro ⭐</strong>
+            <br />
+            <div
+              style={{
+                fontSize: "2.5rem",
+                fontWeight: "bold",
+                margin: "1rem 0",
+              }}
+            >
+              $29
+            </div>
+            <ul
+              style={{
+                textAlign: "left",
+                paddingLeft: "1.5rem",
+                margin: "1rem 0",
+              }}
+            >
               <li>Unlimited Projects</li>
               <li>100 GB Storage</li>
               <li>Priority Support</li>
             </ul>
           </div>
-          <div className="col-12 col-md-4" style={{ ...colStyle, background: "#f3f4f6" }}>
-            <strong style={{ fontSize: "1.25rem" }}>Enterprise</strong><br />
-            <div style={{ fontSize: "2.5rem", fontWeight: "bold", margin: "1rem 0" }}>$99</div>
-            <ul style={{ textAlign: "left", paddingLeft: "1.5rem", margin: "1rem 0" }}>
+          <div
+            className="col-12 col-md-4"
+            style={{ ...colStyle, background: "#f3f4f6" }}
+          >
+            <strong style={{ fontSize: "1.25rem" }}>Enterprise</strong>
+            <br />
+            <div
+              style={{
+                fontSize: "2.5rem",
+                fontWeight: "bold",
+                margin: "1rem 0",
+              }}
+            >
+              $99
+            </div>
+            <ul
+              style={{
+                textAlign: "left",
+                paddingLeft: "1.5rem",
+                margin: "1rem 0",
+              }}
+            >
               <li>Unlimited Everything</li>
               <li>1 TB Storage</li>
               <li>24/7 Phone Support</li>
@@ -1002,28 +1348,51 @@
 
       {/* Blog Layout */}
       <div>
-        <h3 style={{ marginBottom: "0.5rem", fontSize: "1.125rem", fontWeight: 600 }}>
+        <h3
+          style={{
+            marginBottom: "0.5rem",
+            fontSize: "1.125rem",
+            fontWeight: 600,
+          }}
+        >
           Blog Layout (Sidebar + Content)
         </h3>
-        <p style={{ marginBottom: "1rem", fontSize: "0.875rem", color: "#666" }}>
-          Mobile: stacked (sidebar first) | Desktop: sidebar (25%) + content (75%)
+        <p
+          style={{ marginBottom: "1rem", fontSize: "0.875rem", color: "#666" }}
+        >
+          Mobile: stacked (sidebar first) | Desktop: sidebar (25%) + content
+          (75%)
         </p>
         <Row gap="lg">
-          <div className="col-12 col-lg-3 col-lg-order-1" style={{ ...colStyle, background: "#e0e7ff" }}>
-            <strong>Sidebar</strong><br />
-            <ul style={{ textAlign: "left", paddingLeft: "1.5rem", marginTop: "0.5rem" }}>
+          <div
+            className="col-12 col-lg-3 col-lg-order-1"
+            style={{ ...colStyle, background: "#e0e7ff" }}
+          >
+            <strong>Sidebar</strong>
+            <br />
+            <ul
+              style={{
+                textAlign: "left",
+                paddingLeft: "1.5rem",
+                marginTop: "0.5rem",
+              }}
+            >
               <li>Categories</li>
               <li>Recent Posts</li>
               <li>Archive</li>
               <li>Tags</li>
             </ul>
           </div>
-          <div className="col-12 col-lg-9 col-lg-order-2" style={{ ...colStyle, background: "#fef3c7" }}>
-            <strong style={{ fontSize: "1.5rem" }}>Article Title</strong><br />
+          <div
+            className="col-12 col-lg-9 col-lg-order-2"
+            style={{ ...colStyle, background: "#fef3c7" }}
+          >
+            <strong style={{ fontSize: "1.5rem" }}>Article Title</strong>
+            <br />
             <p style={{ margin: "1rem 0", textAlign: "left" }}>
-              Lorem ipsum dolor sit amet, consectetur adipiscing elit.
-              Mobile users see this content below the sidebar, while desktop
-              users see it to the right of the sidebar.
+              Lorem ipsum dolor sit amet, consectetur adipiscing elit. Mobile
+              users see this content below the sidebar, while desktop users see
+              it to the right of the sidebar.
             </p>
           </div>
         </Row>
@@ -1032,7 +1401,8 @@
   ),
   play: async ({ canvasElement, step }) => {
     await step("Dashboard uses 4-column responsive layout", async () => {
-      const dashboardCols = canvasElement.querySelectorAll(".col-sm-6.col-lg-3");
+      const dashboardCols =
+        canvasElement.querySelectorAll(".col-sm-6.col-lg-3");
       expect(dashboardCols.length).toBeGreaterThan(0);
     });
 
@@ -1066,21 +1436,47 @@
     <div style={{ display: "flex", flexDirection: "column", gap: "3rem" }}>
       {/* Centered Hero */}
       <div>
-        <h3 style={{ marginBottom: "0.5rem", fontSize: "1.125rem", fontWeight: 600 }}>
+        <h3
+          style={{
+            marginBottom: "0.5rem",
+            fontSize: "1.125rem",
+            fontWeight: 600,
+          }}
+        >
           Centered Hero
         </h3>
-        <p style={{ marginBottom: "1rem", fontSize: "0.875rem", color: "#666" }}>
+        <p
+          style={{ marginBottom: "1rem", fontSize: "0.875rem", color: "#666" }}
+        >
           Mobile: full width | Desktop: centered with offset
         </p>
         <Row>
-          <div className="col-12 col-md-8 col-md-offset-2 col-lg-6 col-lg-offset-3" style={{ ...colStyle, padding: "2rem" }}>
-            <h1 style={{ fontSize: "2.5rem", marginBottom: "1rem" }}>Welcome to Our Product</h1>
-            <p style={{ fontSize: "1.125rem", marginBottom: "1.5rem", color: "#666" }}>
-              Build amazing things with our platform. Start your free trial today.
+          <div
+            className="col-12 col-md-8 col-md-offset-2 col-lg-6 col-lg-offset-3"
+            style={{ ...colStyle, padding: "2rem" }}
+          >
+            <h1 style={{ fontSize: "2.5rem", marginBottom: "1rem" }}>
+              Welcome to Our Product
+            </h1>
+            <p
+              style={{
+                fontSize: "1.125rem",
+                marginBottom: "1.5rem",
+                color: "#666",
+              }}
+            >
+              Build amazing things with our platform. Start your free trial
+              today.
             </p>
-            <div style={{ display: "flex", gap: "1rem", justifyContent: "center" }}>
-              <button style={{ padding: "0.75rem 1.5rem", fontSize: "1rem" }}>Get Started</button>
-              <button style={{ padding: "0.75rem 1.5rem", fontSize: "1rem" }}>Learn More</button>
+            <div
+              style={{ display: "flex", gap: "1rem", justifyContent: "center" }}
+            >
+              <button style={{ padding: "0.75rem 1.5rem", fontSize: "1rem" }}>
+                Get Started
+              </button>
+              <button style={{ padding: "0.75rem 1.5rem", fontSize: "1rem" }}>
+                Learn More
+              </button>
             </div>
           </div>
         </Row>
@@ -1088,21 +1484,47 @@
 
       {/* Split Hero (Image + Content) */}
       <div>
-        <h3 style={{ marginBottom: "0.5rem", fontSize: "1.125rem", fontWeight: 600 }}>
+        <h3
+          style={{
+            marginBottom: "0.5rem",
+            fontSize: "1.125rem",
+            fontWeight: 600,
+          }}
+        >
           Split Hero (50/50)
         </h3>
-        <p style={{ marginBottom: "1rem", fontSize: "0.875rem", color: "#666" }}>
+        <p
+          style={{ marginBottom: "1rem", fontSize: "0.875rem", color: "#666" }}
+        >
           Mobile: stacked | Desktop: side-by-side
         </p>
         <Row gap="lg" align="center">
-          <div className="col-12 col-md-6" style={{ ...colStyle, background: "#dbeafe", padding: "2rem" }}>
-            <h2 style={{ fontSize: "2rem", marginBottom: "1rem" }}>Beautiful Design</h2>
-            <p style={{ fontSize: "1rem", marginBottom: "1rem", color: "#666" }}>
-              Create stunning interfaces with our component library. Responsive, accessible, and customizable.
+          <div
+            className="col-12 col-md-6"
+            style={{ ...colStyle, background: "#dbeafe", padding: "2rem" }}
+          >
+            <h2 style={{ fontSize: "2rem", marginBottom: "1rem" }}>
+              Beautiful Design
+            </h2>
+            <p
+              style={{ fontSize: "1rem", marginBottom: "1rem", color: "#666" }}
+            >
+              Create stunning interfaces with our component library. Responsive,
+              accessible, and customizable.
             </p>
             <button style={{ padding: "0.75rem 1.5rem" }}>View Features</button>
           </div>
-          <div className="col-12 col-md-6" style={{ ...colStyle, background: "#e5e7eb", height: "300px", display: "flex", alignItems: "center", justifyContent: "center" }}>
+          <div
+            className="col-12 col-md-6"
+            style={{
+              ...colStyle,
+              background: "#e5e7eb",
+              height: "300px",
+              display: "flex",
+              alignItems: "center",
+              justifyContent: "center",
+            }}
+          >
             <span style={{ fontSize: "4rem" }}>🖼️</span>
           </div>
         </Row>
@@ -1110,17 +1532,33 @@
 
       {/* Asymmetric Hero */}
       <div>
-        <h3 style={{ marginBottom: "0.5rem", fontSize: "1.125rem", fontWeight: 600 }}>
+        <h3
+          style={{
+            marginBottom: "0.5rem",
+            fontSize: "1.125rem",
+            fontWeight: 600,
+          }}
+        >
           Asymmetric Hero (60/40)
         </h3>
-        <p style={{ marginBottom: "1rem", fontSize: "0.875rem", color: "#666" }}>
+        <p
+          style={{ marginBottom: "1rem", fontSize: "0.875rem", color: "#666" }}
+        >
           Mobile: stacked | Desktop: 60% content, 40% image
         </p>
         <Row gap="lg" align="center">
-          <div className="col-12 col-lg-7" style={{ ...colStyle, background: "#fef3c7", padding: "2rem" }}>
-            <h2 style={{ fontSize: "2rem", marginBottom: "1rem" }}>Enterprise Solutions</h2>
-            <p style={{ fontSize: "1rem", marginBottom: "1rem", color: "#666" }}>
-              Powerful tools for teams of all sizes. Scalable infrastructure, advanced security, and dedicated support.
+          <div
+            className="col-12 col-lg-7"
+            style={{ ...colStyle, background: "#fef3c7", padding: "2rem" }}
+          >
+            <h2 style={{ fontSize: "2rem", marginBottom: "1rem" }}>
+              Enterprise Solutions
+            </h2>
+            <p
+              style={{ fontSize: "1rem", marginBottom: "1rem", color: "#666" }}
+            >
+              Powerful tools for teams of all sizes. Scalable infrastructure,
+              advanced security, and dedicated support.
             </p>
             <ul style={{ textAlign: "left", marginBottom: "1rem" }}>
               <li>99.9% Uptime SLA</li>
@@ -1129,7 +1567,17 @@
             </ul>
             <button style={{ padding: "0.75rem 1.5rem" }}>Contact Sales</button>
           </div>
-          <div className="col-12 col-lg-5" style={{ ...colStyle, background: "#e5e7eb", height: "350px", display: "flex", alignItems: "center", justifyContent: "center" }}>
+          <div
+            className="col-12 col-lg-5"
+            style={{
+              ...colStyle,
+              background: "#e5e7eb",
+              height: "350px",
+              display: "flex",
+              alignItems: "center",
+              justifyContent: "center",
+            }}
+          >
             <span style={{ fontSize: "5rem" }}>📊</span>
           </div>
         </Row>
@@ -1138,7 +1586,9 @@
   ),
   play: async ({ canvasElement, step }) => {
     await step("Centered hero uses responsive offset", async () => {
-      const centeredHero = canvasElement.querySelector(".col-md-offset-2.col-lg-offset-3");
+      const centeredHero = canvasElement.querySelector(
+        ".col-md-offset-2.col-lg-offset-3"
+      );
       expect(centeredHero).toBeInTheDocument();
     });
 
@@ -1174,21 +1624,45 @@
     <div style={{ display: "flex", flexDirection: "column", gap: "3rem" }}>
       {/* Responsive Grid with Visual Reordering */}
       <div>
-        <h3 style={{ marginBottom: "0.5rem", fontSize: "1.125rem", fontWeight: 600 }}>
+        <h3
+          style={{
+            marginBottom: "0.5rem",
+            fontSize: "1.125rem",
+            fontWeight: 600,
+          }}
+        >
           Content Priority Reordering
         </h3>
-        <p style={{ marginBottom: "1rem", fontSize: "0.875rem", color: "#666" }}>
-          Mobile: Primary content first | Desktop: Image first (visual order change)
+        <p
+          style={{ marginBottom: "1rem", fontSize: "0.875rem", color: "#666" }}
+        >
+          Mobile: Primary content first | Desktop: Image first (visual order
+          change)
         </p>
         <Row gap="lg">
-          <div className="col-12 col-md-6 col-md-order-2" style={{ ...colStyle, background: "#dbeafe" }}>
-            <strong>Primary Content</strong><br />
+          <div
+            className="col-12 col-md-6 col-md-order-2"
+            style={{ ...colStyle, background: "#dbeafe" }}
+          >
+            <strong>Primary Content</strong>
+            <br />
             <p style={{ margin: "0.5rem 0", textAlign: "left" }}>
-              On mobile, users see this content first because it's higher in the DOM.
-              On desktop, it appears second (right side) due to visual ordering.
+              On mobile, users see this content first because it's higher in the
+              DOM. On desktop, it appears second (right side) due to visual
+              ordering.
             </p>
           </div>
-          <div className="col-12 col-md-6 col-md-order-1" style={{ ...colStyle, background: "#e5e7eb", height: "200px", display: "flex", alignItems: "center", justifyContent: "center" }}>
+          <div
+            className="col-12 col-md-6 col-md-order-1"
+            style={{
+              ...colStyle,
+              background: "#e5e7eb",
+              height: "200px",
+              display: "flex",
+              alignItems: "center",
+              justifyContent: "center",
+            }}
+          >
             <span style={{ fontSize: "3rem" }}>📷</span>
             <br />
             <small>Image (visual first on desktop)</small>
@@ -1198,25 +1672,47 @@
 
       {/* Changing Column Widths AND Offsets */}
       <div>
-        <h3 style={{ marginBottom: "0.5rem", fontSize: "1.125rem", fontWeight: 600 }}>
+        <h3
+          style={{
+            marginBottom: "0.5rem",
+            fontSize: "1.125rem",
+            fontWeight: 600,
+          }}
+        >
           Dynamic Widths + Offsets
         </h3>
-        <p style={{ marginBottom: "1rem", fontSize: "0.875rem", color: "#666" }}>
+        <p
+          style={{ marginBottom: "1rem", fontSize: "0.875rem", color: "#666" }}
+        >
           Tablet: 2 cols centered | Desktop: 3 cols left-aligned
         </p>
         <Row gap="md">
-          <div className="col-12 col-md-5 col-md-offset-1 col-lg-4 col-lg-offset-0" style={{ ...colStyle, background: "#fef3c7" }}>
-            <strong>.col-md-5.col-md-offset-1</strong><br />
-            <strong>.col-lg-4.col-lg-offset-0</strong><br />
+          <div
+            className="col-12 col-md-5 col-md-offset-1 col-lg-4 col-lg-offset-0"
+            style={{ ...colStyle, background: "#fef3c7" }}
+          >
+            <strong>.col-md-5.col-md-offset-1</strong>
+            <br />
+            <strong>.col-lg-4.col-lg-offset-0</strong>
+            <br />
             <small>Centered on tablet, left-aligned on desktop</small>
           </div>
-          <div className="col-12 col-md-5 col-md-offset-0 col-lg-4 col-lg-offset-0" style={{ ...colStyle, background: "#fce7f3" }}>
-            <strong>.col-md-5.col-lg-4</strong><br />
+          <div
+            className="col-12 col-md-5 col-md-offset-0 col-lg-4 col-lg-offset-0"
+            style={{ ...colStyle, background: "#fce7f3" }}
+          >
+            <strong>.col-md-5.col-lg-4</strong>
+            <br />
             <small>Width changes across breakpoints</small>
           </div>
-          <div className="col-12 col-md-10 col-md-offset-1 col-lg-4 col-lg-offset-0" style={{ ...colStyle, background: "#dbeafe" }}>
-            <strong>.col-md-10.col-md-offset-1</strong><br />
-            <strong>.col-lg-4.col-lg-offset-0</strong><br />
+          <div
+            className="col-12 col-md-10 col-md-offset-1 col-lg-4 col-lg-offset-0"
+            style={{ ...colStyle, background: "#dbeafe" }}
+          >
+            <strong>.col-md-10.col-md-offset-1</strong>
+            <br />
+            <strong>.col-lg-4.col-lg-offset-0</strong>
+            <br />
             <small>Full row centered on tablet, third of row on desktop</small>
           </div>
         </Row>
@@ -1224,28 +1720,60 @@
 
       {/* Magazine-Style Layout */}
       <div>
-        <h3 style={{ marginBottom: "0.5rem", fontSize: "1.125rem", fontWeight: 600 }}>
+        <h3
+          style={{
+            marginBottom: "0.5rem",
+            fontSize: "1.125rem",
+            fontWeight: 600,
+          }}
+        >
           Magazine-Style Layout
         </h3>
-        <p style={{ marginBottom: "1rem", fontSize: "0.875rem", color: "#666" }}>
+        <p
+          style={{ marginBottom: "1rem", fontSize: "0.875rem", color: "#666" }}
+        >
           Mobile: stacked | Desktop: featured + grid
         </p>
         <Row gap="lg">
-          <div className="col-12 col-lg-8" style={{ ...colStyle, background: "#6366f1", color: "white", padding: "2rem", minHeight: "300px" }}>
-            <h2 style={{ fontSize: "2rem", marginBottom: "1rem" }}>Featured Article</h2>
+          <div
+            className="col-12 col-lg-8"
+            style={{
+              ...colStyle,
+              background: "#6366f1",
+              color: "white",
+              padding: "2rem",
+              minHeight: "300px",
+            }}
+          >
+            <h2 style={{ fontSize: "2rem", marginBottom: "1rem" }}>
+              Featured Article
+            </h2>
             <p>Large featured content area on desktop, full width on mobile</p>
           </div>
-          <div className="col-12 col-sm-6 col-lg-4" style={{ ...colStyle, background: "#fef3c7" }}>
-            <strong>Sidebar Item 1</strong><br />
+          <div
+            className="col-12 col-sm-6 col-lg-4"
+            style={{ ...colStyle, background: "#fef3c7" }}
+          >
+            <strong>Sidebar Item 1</strong>
+            <br />
             <small>Half width on tablet, quarter on desktop</small>
           </div>
-          <div className="col-12 col-sm-6 col-lg-4" style={{ ...colStyle, background: "#fce7f3" }}>
+          <div
+            className="col-12 col-sm-6 col-lg-4"
+            style={{ ...colStyle, background: "#fce7f3" }}
+          >
             <strong>Article 2</strong>
           </div>
-          <div className="col-12 col-sm-6 col-lg-4" style={{ ...colStyle, background: "#dbeafe" }}>
+          <div
+            className="col-12 col-sm-6 col-lg-4"
+            style={{ ...colStyle, background: "#dbeafe" }}
+          >
             <strong>Article 3</strong>
           </div>
-          <div className="col-12 col-sm-6 col-lg-4" style={{ ...colStyle, background: "#e0e7ff" }}>
+          <div
+            className="col-12 col-sm-6 col-lg-4"
+            style={{ ...colStyle, background: "#e0e7ff" }}
+          >
             <strong>Article 4</strong>
           </div>
         </Row>
@@ -1253,31 +1781,79 @@
 
       {/* Responsive Gap Pattern */}
       <div>
-        <h3 style={{ marginBottom: "0.5rem", fontSize: "1.125rem", fontWeight: 600 }}>
+        <h3
+          style={{
+            marginBottom: "0.5rem",
+            fontSize: "1.125rem",
+            fontWeight: 600,
+          }}
+        >
           Form Layout with Responsive Grouping
         </h3>
-        <p style={{ marginBottom: "1rem", fontSize: "0.875rem", color: "#666" }}>
+        <p
+          style={{ marginBottom: "1rem", fontSize: "0.875rem", color: "#666" }}
+        >
           Mobile: stacked | Tablet: 2 cols | Desktop: mixed widths
         </p>
         <Row gap="md">
           <div className="col-12 col-md-6" style={colStyle}>
-            <label style={{ display: "block", marginBottom: "0.25rem", fontWeight: 600 }}>First Name</label>
+            <label
+              style={{
+                display: "block",
+                marginBottom: "0.25rem",
+                fontWeight: 600,
+              }}
+            >
+              First Name
+            </label>
             <input type="text" style={{ width: "100%", padding: "0.5rem" }} />
           </div>
           <div className="col-12 col-md-6" style={colStyle}>
-            <label style={{ display: "block", marginBottom: "0.25rem", fontWeight: 600 }}>Last Name</label>
+            <label
+              style={{
+                display: "block",
+                marginBottom: "0.25rem",
+                fontWeight: 600,
+              }}
+            >
+              Last Name
+            </label>
             <input type="text" style={{ width: "100%", padding: "0.5rem" }} />
           </div>
           <div className="col-12" style={colStyle}>
-            <label style={{ display: "block", marginBottom: "0.25rem", fontWeight: 600 }}>Email</label>
+            <label
+              style={{
+                display: "block",
+                marginBottom: "0.25rem",
+                fontWeight: 600,
+              }}
+            >
+              Email
+            </label>
             <input type="email" style={{ width: "100%", padding: "0.5rem" }} />
           </div>
           <div className="col-12 col-md-8" style={colStyle}>
-            <label style={{ display: "block", marginBottom: "0.25rem", fontWeight: 600 }}>Street Address</label>
+            <label
+              style={{
+                display: "block",
+                marginBottom: "0.25rem",
+                fontWeight: 600,
+              }}
+            >
+              Street Address
+            </label>
             <input type="text" style={{ width: "100%", padding: "0.5rem" }} />
           </div>
           <div className="col-12 col-md-4" style={colStyle}>
-            <label style={{ display: "block", marginBottom: "0.25rem", fontWeight: 600 }}>ZIP Code</label>
+            <label
+              style={{
+                display: "block",
+                marginBottom: "0.25rem",
+                fontWeight: 600,
+              }}
+            >
+              ZIP Code
+            </label>
             <input type="text" style={{ width: "100%", padding: "0.5rem" }} />
           </div>
         </Row>
@@ -1291,7 +1867,9 @@
     });
 
     await step("Dynamic offsets are applied correctly", async () => {
-      const offsetCol = canvasElement.querySelector(".col-md-offset-1.col-lg-offset-0");
+      const offsetCol = canvasElement.querySelector(
+        ".col-md-offset-1.col-lg-offset-0"
+      );
       expect(offsetCol).toBeInTheDocument();
     });
 
@@ -1320,10 +1898,18 @@
     <div style={{ display: "flex", flexDirection: "column", gap: "3rem" }}>
       {/* Responsive Gap */}
       <div>
-        <h3 style={{ marginBottom: "0.5rem", fontSize: "1.125rem", fontWeight: 600 }}>
+        <h3
+          style={{
+            marginBottom: "0.5rem",
+            fontSize: "1.125rem",
+            fontWeight: 600,
+          }}
+        >
           Custom Gap Spacing
         </h3>
-        <p style={{ marginBottom: "1rem", fontSize: "0.875rem", color: "#666" }}>
+        <p
+          style={{ marginBottom: "1rem", fontSize: "0.875rem", color: "#666" }}
+        >
           Large gap between columns (mobile stacks, desktop side-by-side)
         </p>
         <Row gap="xl">
@@ -1337,15 +1923,27 @@
       </div>
 
       <div>
-        <h3 style={{ marginBottom: "0.5rem", fontSize: "1.125rem", fontWeight: 600 }}>
+        <h3
+          style={{
+            marginBottom: "0.5rem",
+            fontSize: "1.125rem",
+            fontWeight: 600,
+          }}
+        >
           Compact Gap
         </h3>
-        <p style={{ marginBottom: "1rem", fontSize: "0.875rem", color: "#666" }}>
+        <p
+          style={{ marginBottom: "1rem", fontSize: "0.875rem", color: "#666" }}
+        >
           Minimal gap for dense layouts
         </p>
         <Row gap="xs">
           {[1, 2, 3, 4].map((item) => (
-            <div key={item} className="col-12 col-sm-6 col-lg-3" style={colStyle}>
+            <div
+              key={item}
+              className="col-12 col-sm-6 col-lg-3"
+              style={colStyle}
+            >
               Compact {item}
             </div>
           ))}
@@ -1354,10 +1952,18 @@
 
       {/* Centered Content */}
       <div>
-        <h3 style={{ marginBottom: "0.5rem", fontSize: "1.125rem", fontWeight: 600 }}>
+        <h3
+          style={{
+            marginBottom: "0.5rem",
+            fontSize: "1.125rem",
+            fontWeight: 600,
+          }}
+        >
           Centered Columns (justify="center")
         </h3>
-        <p style={{ marginBottom: "1rem", fontSize: "0.875rem", color: "#666" }}>
+        <p
+          style={{ marginBottom: "1rem", fontSize: "0.875rem", color: "#666" }}
+        >
           Columns centered horizontally when they don't fill full width
         </p>
         <Row justify="center" gap="md">
@@ -1375,10 +1981,18 @@
 
       {/* Space Between */}
       <div>
-        <h3 style={{ marginBottom: "0.5rem", fontSize: "1.125rem", fontWeight: 600 }}>
+        <h3
+          style={{
+            marginBottom: "0.5rem",
+            fontSize: "1.125rem",
+            fontWeight: 600,
+          }}
+        >
           Spaced Columns (justify="between")
         </h3>
-        <p style={{ marginBottom: "1rem", fontSize: "0.875rem", color: "#666" }}>
+        <p
+          style={{ marginBottom: "1rem", fontSize: "0.875rem", color: "#666" }}
+        >
           Maximum space between columns
         </p>
         <Row justify="between" gap="0">
@@ -1396,38 +2010,78 @@
 
       {/* Vertical Alignment */}
       <div>
-        <h3 style={{ marginBottom: "0.5rem", fontSize: "1.125rem", fontWeight: 600 }}>
+        <h3
+          style={{
+            marginBottom: "0.5rem",
+            fontSize: "1.125rem",
+            fontWeight: 600,
+          }}
+        >
           Vertical Alignment (align="center")
         </h3>
-        <p style={{ marginBottom: "1rem", fontSize: "0.875rem", color: "#666" }}>
+        <p
+          style={{ marginBottom: "1rem", fontSize: "0.875rem", color: "#666" }}
+        >
           Columns with different heights vertically centered
         </p>
         <Row align="center" gap="md">
-          <div className="col-12 col-md-4" style={{ ...colStyle, minHeight: "100px" }}>
+          <div
+            className="col-12 col-md-4"
+            style={{ ...colStyle, minHeight: "100px" }}
+          >
             Short content
           </div>
-          <div className="col-12 col-md-4" style={{ ...colStyle, minHeight: "200px" }}>
-            Tall content<br />with<br />multiple<br />lines
-          </div>
-          <div className="col-12 col-md-4" style={{ ...colStyle, minHeight: "150px" }}>
-            Medium content<br />vertically centered
+          <div
+            className="col-12 col-md-4"
+            style={{ ...colStyle, minHeight: "200px" }}
+          >
+            Tall content
+            <br />
+            with
+            <br />
+            multiple
+            <br />
+            lines
+          </div>
+          <div
+            className="col-12 col-md-4"
+            style={{ ...colStyle, minHeight: "150px" }}
+          >
+            Medium content
+            <br />
+            vertically centered
           </div>
         </Row>
       </div>
 
       {/* Flex Column with Row Props */}
       <div>
-        <h3 style={{ marginBottom: "0.5rem", fontSize: "1.125rem", fontWeight: 600 }}>
+        <h3
+          style={{
+            marginBottom: "0.5rem",
+            fontSize: "1.125rem",
+            fontWeight: 600,
+          }}
+        >
           Flex Columns with Alignment
         </h3>
-        <p style={{ marginBottom: "1rem", fontSize: "0.875rem", color: "#666" }}>
+        <p
+          style={{ marginBottom: "1rem", fontSize: "0.875rem", color: "#666" }}
+        >
           Flex-grow columns combined with justify and align
         </p>
         <Row justify="between" align="center" gap="md">
           <div className="col-auto col-md-3" style={colStyle}>
             Fixed width
           </div>
-          <div className="col-12 col-md-flex" style={{ ...colStyle, background: "#fef3c7", borderColor: "#f59e0b" }}>
+          <div
+            className="col-12 col-md-flex"
+            style={{
+              ...colStyle,
+              background: "#fef3c7",
+              borderColor: "#f59e0b",
+            }}
+          >
             Flex-grow (fills remaining space)
           </div>
           <div className="col-auto col-md-auto" style={colStyle}>
@@ -1450,12 +2104,16 @@
       const centerRow = canvasElement.querySelector(".col-row-justify-center");
       expect(centerRow).toBeInTheDocument();
 
-      const betweenRow = canvasElement.querySelector(".col-row-justify-between");
+      const betweenRow = canvasElement.querySelector(
+        ".col-row-justify-between"
+      );
       expect(betweenRow).toBeInTheDocument();
     });
 
     await step("Row align utilities are applied", async () => {
-      const alignCenterRow = canvasElement.querySelector(".col-row-align-center");
+      const alignCenterRow = canvasElement.querySelector(
+        ".col-row-align-center"
+      );
       expect(alignCenterRow).toBeInTheDocument();
     });
 
@@ -1472,6 +2130,4 @@
       },
     },
   },
-=======
->>>>>>> 03ccf418
 };